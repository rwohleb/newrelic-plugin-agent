#! /bin/sh

### BEGIN INIT INFO
# Provides:          newrelic_plugin_agent
# Required-Start:    $network $local_fs $remote_fs
# Required-Stop:     $remote_fs
# Should-Start:      $named
# Should-Stop:
# Default-Start:     2 3 4 5
# Default-Stop:      0 1 6
# Short-Description: The New Relic Plugin Agent
# Description:       The New Relic Plugin Agent
### END INIT INFO

NAME=newrelic_plugin_agent
CONFIG=/etc/newrelic/newrelic_plugin_agent.cfg
DAEMON=/usr/local/bin/newrelic_plugin_agent
DAEMON_OPTS="-c $CONFIG"
DESC="New Relic Plugin Agent"

# define LSB log_* functions.
. /lib/lsb/init-functions

check_daemon() {
  if [ ! -x $DAEMON ]; then
    log_action_msg "$DAEMON not found" || true
    log_end_msg 1 || false
    exit 1
  fi
}

<<<<<<< HEAD
fi

# Source the defaults
if [ -f /etc/default/${NAME} ]; then
  . /etc/default/${NAME}
fi

if [ -z "${nrdaemon}" ]; then
  if [ -x /usr/bin/${PROG} ]; then
    nrdaemon=/usr/bin/${PROG}
  elif [ -x /usr/local/bin/${PROG} ]; then
    nrdaemon=/usr/local/bin/${PROG}
  fi
fi

if [ -z "${nrdaemon}" ]; then
  if [ -z "${NR_SILENT}" -a -z "${SILENT}" ]; then
    echo "ERROR: ${PROG} not found"
  fi
  exit 6
fi

if [ ! -x "${nrdaemon}" ]; then
  if [ -z "${NR_SILENT}" -a -z "${SILENT}" ]; then
    echo "ERROR: ${nrdaemon} not executable"
  fi
  exit 6
fi

if [ -z "${cfgfile}" ]; then
  if [ -f /etc/newrelic/${PROG}.cfg ]; then
    cfgfile=/etc/newrelic/${PROG}.cfg
  elif [ -f /etc/${PROG}.cfg ]; then
    cfgfile=/etc/${PROG}.cfg
  elif [ -f /usr/local/etc/${PROG}.cfg ]; then
    cfgfile=/usr/local/etc/${PROG}.cfg
  fi

  if [ -z "${cfgfile}" ]; then
    cfgfile=`echo "${nrdaemon}" | sed -e "s/${PROG}/${PROG}.cfg/" 2> /dev/null`
  fi
fi

if [ ! -f "${cfgfile}" ]; then
  if [ -z "${NR_SILENT}" -a -z "${SILENT}" ]; then
    echo "ERROR: ${PROG}.cfg not found"
  fi
  exit 5
fi

pidfile=`sed -n -e 's/^[ 	]*pidfile[ 	]*:[ 	]*//p' -e 's/[ 	]*$//' "${cfgfile}" 2> /dev/null`

pidarg=
if [ -z "${pidfile}" ]; then
  if [ -d /var/run/newrelic ]; then
    pidfile=/var/run/newrelic/${PROG}.pid
  elif [ -d /var/pid ]; then
    pidfile=/var/pid/${PROG}.pid
  elif [ -d /var/run ]; then
    pidfile=/var/run/${PROG}.pid
  else
    pidfile=/etc/${PROG}.pid
  fi
  pidarg=" -p ${pidfile}"
fi

# The pid file is specified in the config file and can't be set on the
# command line at the moment
#nrdaemonopts="-c ${cfgfile}${pidarg}"
nrdaemonopts="-c ${cfgfile}"

#
# Time to wait for the daemon to die, in seconds. If you set this too low the
# daemon may not have enough time to flush pending data with the New Relic
# servers, and the restart command may not work.
#
DODTIME=15

# Check if a given process pid's cmdline matches a given name
running_pid()
{
  pid=$1
  name=$2
  [ -z "$pid" ] && return 1
  [ ! -d /proc/$pid ] && return 1
  # Python is the first name, so we look at the second name
  cmd=`cat /proc/$pid/cmdline | tr "\000" "\n" | head -n 2 | tail -n 1 | cut -d : -f 1`
  # Is this the expected child?
  [ "$cmd" = "$name" ] || return 1
  return 0
=======
check_config() {
  if [ ! -e $CONFIG ]; then
    log_action_msg "Configuration file $CONFIG not found" || true
    log_end_msg 1 || false
    exit 1
  fi
>>>>>>> fd784458
}

PIDFILE=$(sed -n -e 's/^[ ]*pidfile[ ]*:[ ]*//p' -e 's/[ ]*$//' $CONFIG)

export PATH="${PATH:+$PATH:}/usr/sbin:/sbin/:usr/local/sbin:/usr/local/bin"

case "$1" in
  start)
    log_daemon_msg "Starting $DESC" "$NAME" || true
    check_daemon
    check_config

    if [ -s $PIDFILE ] && kill -0 $(cat $PIDFILE) > /dev/null 2>&1; then
      log_action_msg "apparently already running" || true
      log_end_msg 0 || true
      exit 0
    fi

    if start-stop-daemon --oknodo --start --pidfile $PIDFILE --exec $DAEMON -- $DAEMON_OPTS; then
      log_end_msg 0 || true
    else
      log_end_msg 1 || false
    fi
  ;;
  stop)
    log_daemon_msg "Stopping $DESC" "$NAME" || true
    check_daemon

    if start-stop-daemon --oknodo --stop --pidfile $PIDFILE; then
      log_end_msg 0 || true
    else
      log_end_msg 1 || false
    fi
  ;;
  status)
   status_of_proc -p $PIDFILE $DAEMON $NAME && exit 0 || exit $?
   ;;
  restart|force-reload)
  $0 stop
  $0 start
  ;;
  *)
    echo "Usage: /etc/init.d/$NAME {start|stop|restart|force-reload}" >&2
  exit 1
  ;;
esac

exit 0<|MERGE_RESOLUTION|>--- conflicted
+++ resolved
@@ -29,105 +29,12 @@
   fi
 }
 
-<<<<<<< HEAD
-fi
-
-# Source the defaults
-if [ -f /etc/default/${NAME} ]; then
-  . /etc/default/${NAME}
-fi
-
-if [ -z "${nrdaemon}" ]; then
-  if [ -x /usr/bin/${PROG} ]; then
-    nrdaemon=/usr/bin/${PROG}
-  elif [ -x /usr/local/bin/${PROG} ]; then
-    nrdaemon=/usr/local/bin/${PROG}
-  fi
-fi
-
-if [ -z "${nrdaemon}" ]; then
-  if [ -z "${NR_SILENT}" -a -z "${SILENT}" ]; then
-    echo "ERROR: ${PROG} not found"
-  fi
-  exit 6
-fi
-
-if [ ! -x "${nrdaemon}" ]; then
-  if [ -z "${NR_SILENT}" -a -z "${SILENT}" ]; then
-    echo "ERROR: ${nrdaemon} not executable"
-  fi
-  exit 6
-fi
-
-if [ -z "${cfgfile}" ]; then
-  if [ -f /etc/newrelic/${PROG}.cfg ]; then
-    cfgfile=/etc/newrelic/${PROG}.cfg
-  elif [ -f /etc/${PROG}.cfg ]; then
-    cfgfile=/etc/${PROG}.cfg
-  elif [ -f /usr/local/etc/${PROG}.cfg ]; then
-    cfgfile=/usr/local/etc/${PROG}.cfg
-  fi
-
-  if [ -z "${cfgfile}" ]; then
-    cfgfile=`echo "${nrdaemon}" | sed -e "s/${PROG}/${PROG}.cfg/" 2> /dev/null`
-  fi
-fi
-
-if [ ! -f "${cfgfile}" ]; then
-  if [ -z "${NR_SILENT}" -a -z "${SILENT}" ]; then
-    echo "ERROR: ${PROG}.cfg not found"
-  fi
-  exit 5
-fi
-
-pidfile=`sed -n -e 's/^[ 	]*pidfile[ 	]*:[ 	]*//p' -e 's/[ 	]*$//' "${cfgfile}" 2> /dev/null`
-
-pidarg=
-if [ -z "${pidfile}" ]; then
-  if [ -d /var/run/newrelic ]; then
-    pidfile=/var/run/newrelic/${PROG}.pid
-  elif [ -d /var/pid ]; then
-    pidfile=/var/pid/${PROG}.pid
-  elif [ -d /var/run ]; then
-    pidfile=/var/run/${PROG}.pid
-  else
-    pidfile=/etc/${PROG}.pid
-  fi
-  pidarg=" -p ${pidfile}"
-fi
-
-# The pid file is specified in the config file and can't be set on the
-# command line at the moment
-#nrdaemonopts="-c ${cfgfile}${pidarg}"
-nrdaemonopts="-c ${cfgfile}"
-
-#
-# Time to wait for the daemon to die, in seconds. If you set this too low the
-# daemon may not have enough time to flush pending data with the New Relic
-# servers, and the restart command may not work.
-#
-DODTIME=15
-
-# Check if a given process pid's cmdline matches a given name
-running_pid()
-{
-  pid=$1
-  name=$2
-  [ -z "$pid" ] && return 1
-  [ ! -d /proc/$pid ] && return 1
-  # Python is the first name, so we look at the second name
-  cmd=`cat /proc/$pid/cmdline | tr "\000" "\n" | head -n 2 | tail -n 1 | cut -d : -f 1`
-  # Is this the expected child?
-  [ "$cmd" = "$name" ] || return 1
-  return 0
-=======
 check_config() {
   if [ ! -e $CONFIG ]; then
     log_action_msg "Configuration file $CONFIG not found" || true
     log_end_msg 1 || false
     exit 1
   fi
->>>>>>> fd784458
 }
 
 PIDFILE=$(sed -n -e 's/^[ ]*pidfile[ ]*:[ ]*//p' -e 's/[ ]*$//' $CONFIG)
