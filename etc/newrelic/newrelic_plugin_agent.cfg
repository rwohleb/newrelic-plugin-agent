%YAML 1.2
---
Application:
  license_key: REPLACE_WITH_REAL_KEY
  poll_interval: 60
  #proxy: http://localhost:8080

  # apache_httpd:
  #   name: hostname
  #   scheme: http
  #   host: localhost
  #   verify_ssl_cert: true
  #   port: 80
  #   path: /server-status

  # couchdb:
  #   name: localhost
  #   host: localhost
  #   verify_ssl_cert: true
  #   port: 5984
  #   username: foo
  #   password: bar

  # edgecast:
  #   name: My Edgecase Account
  #   account: YOUR_ACCOUNT_#
  #   token: YOUR_API_TOKEN

  # memcached:
  #   name: localhost
  #   host: localhost
  #   port: 11211
  #   path: /path/to/unix/socket

  # mongodb:
  #   name: hostname
  #   host: localhost
  #   port: 27017
  #   databases:
  #     - test
  #     - yourdbname

  # mongodb:   # With Authentication
  #   name: hostname
  #   host: localhost
  #   port: 27017
  #   admin_username: user
  #   admin_password: pass
  #   databases:
  #     test:
  #       username: user
  #       password: pass
  #     yourdbname:
  #       username: user
  #       password: pass

  # nginx:
  #   name: hostname
  #   host: localhost
  #   port: 80
  #   verify_ssl_cert: true
  #   path: /nginx_stub_status

  # pgbouncer:
  #   host: localhost
  #   port: 6000
  #   user: stats

  # php_apc:
  #   name: hostname
  #   scheme: http
  #   host: localhost
  #   verify_ssl_cert: true
  #   port: 80
  #   path: /apc-nrp.php

  # postgresql:
  #   host: localhost
  #   port: 5432
  #   user: postgres
  #   dbname: postgres
  #   superuser: False

  # rabbitmq:
  #   name: rabbitmq@localhost
  #   host: localhost
  #   port: 15672
  #   verify_ssl_cert: true
  #   username: guest
  #   password: guest
  #   detailed: False
  #   resolve_dns: False

  # redis:
  #   - name: localhost
  #     host: localhost
  #     port: 6379
  #     db_count: 16
  #     password: foo # [OPTIONAL]
  #     #path: /var/run/redis/redis.sock
  #   - name: localhost
  #     host: localhost
  #     port: 6380
  #     db_count: 16
  #     password: foo # [OPTIONAL]
  #     #path: /var/run/redis/redis.sock

  # riak:
  #   name: localhost
  #   host: node0.riak0.scs.mtmeprod.net
  #   verify_ssl_cert: true
  #   port: 8098

  # uwsgi:
  #   name: localhost
  #   host: localhost
  #   port: 1717
  #   path: /path/to/unix/socket

Daemon:
<<<<<<< HEAD
  pidfile: /var/run/newrelic_plugin_agent.pid
=======
  user: newrelic
  pidfile: /var/run/newrelic/newrelic_plugin_agent.pid
>>>>>>> fd784458

Logging:
  formatters:
    verbose:
      format: '%(levelname) -10s %(asctime)s %(process)-6d %(processName) -15s %(threadName)-10s %(name) -45s %(funcName) -25s L%(lineno)-6d: %(message)s'
  handlers:
    file:
      class : logging.handlers.RotatingFileHandler
      formatter: verbose
      filename: /var/log/newrelic/newrelic_plugin_agent.log
      maxBytes: 10485760
      backupCount: 3
  loggers:
    newrelic_plugin_agent:
      level: INFO
      propagate: True
      handlers: [console, file]
    requests:
      level: ERROR
      propagate: True
      handlers: [console, file]<|MERGE_RESOLUTION|>--- conflicted
+++ resolved
@@ -118,12 +118,8 @@
   #   path: /path/to/unix/socket
 
 Daemon:
-<<<<<<< HEAD
-  pidfile: /var/run/newrelic_plugin_agent.pid
-=======
   user: newrelic
   pidfile: /var/run/newrelic/newrelic_plugin_agent.pid
->>>>>>> fd784458
 
 Logging:
   formatters:
